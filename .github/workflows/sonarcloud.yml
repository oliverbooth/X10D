name: SonarCloud
on:
  push:
    branches:
      - main
  workflow_dispatch:
  pull_request:
    types: [ opened, synchronize, reopened ]

jobs:
  sonarcloud:
    name: SonarCloud Analysis
    runs-on: windows-latest
    steps:
      - name: Set up JDK 17
        uses: actions/setup-java@v3
        with:
          java-version: 17
          distribution: 'zulu'

      - uses: actions/checkout@v3
        with:
<<<<<<< HEAD
          fetch-depth: 0  # Shallow clones should be disabled for a better relevancy of analysis
=======
          fetch-depth: 0
>>>>>>> e6b16564

      - name: Cache SonarCloud packages
        uses: actions/cache@v3
        with:
          path: ~\sonar\cache
          key: ${{ runner.os }}-sonar
          restore-keys: ${{ runner.os }}-sonar

      - name: Cache SonarCloud scanner
        id: cache-sonar-scanner
        uses: actions/cache@v3
        with:
          path: .\.sonar\scanner
          key: ${{ runner.os }}-sonar-scanner
          restore-keys: ${{ runner.os }}-sonar-scanner

      - name: Install SonarCloud scanner
        if: steps.cache-sonar-scanner.outputs.cache-hit != 'true'
        shell: powershell
        run: |
          New-Item -Path .\.sonar\scanner -ItemType Directory
          dotnet tool update dotnet-sonarscanner --tool-path .\.sonar\scanner

      - name: Install dotCover
        shell: powershell
        run: |
          dotnet tool install --global JetBrains.dotCover.GlobalTool

      - name: Build and analyze
        env:
          GITHUB_TOKEN: ${{ secrets.GITHUB_TOKEN }}
          SONAR_TOKEN: ${{ secrets.SONAR_TOKEN }}
        shell: powershell
        run: |
<<<<<<< HEAD
          .\.sonar\scanner\dotnet-sonarscanner begin /k:"oliverbooth_X10D" /o:"oliverbooth" /d:sonar.token="${{ secrets.SONAR_TOKEN }}" /d:sonar.host.url="https://sonarcloud.io"
=======
          .\.sonar\scanner\dotnet-sonarscanner begin /k:"X10D" /o:"oliverbooth" /d:sonar.token="${{ secrets.SONAR_TOKEN }}" /d:sonar.host.url="https://sonarcloud.io"
>>>>>>> e6b16564
          dotnet build --no-incremental
          dotnet dotcover test --dcReportType=HTML
          .\.sonar\scanner\dotnet-sonarscanner end /d:sonar.token="${{ secrets.SONAR_TOKEN }}"<|MERGE_RESOLUTION|>--- conflicted
+++ resolved
@@ -20,11 +20,7 @@
 
       - uses: actions/checkout@v3
         with:
-<<<<<<< HEAD
-          fetch-depth: 0  # Shallow clones should be disabled for a better relevancy of analysis
-=======
           fetch-depth: 0
->>>>>>> e6b16564
 
       - name: Cache SonarCloud packages
         uses: actions/cache@v3
@@ -59,11 +55,7 @@
           SONAR_TOKEN: ${{ secrets.SONAR_TOKEN }}
         shell: powershell
         run: |
-<<<<<<< HEAD
-          .\.sonar\scanner\dotnet-sonarscanner begin /k:"oliverbooth_X10D" /o:"oliverbooth" /d:sonar.token="${{ secrets.SONAR_TOKEN }}" /d:sonar.host.url="https://sonarcloud.io"
-=======
           .\.sonar\scanner\dotnet-sonarscanner begin /k:"X10D" /o:"oliverbooth" /d:sonar.token="${{ secrets.SONAR_TOKEN }}" /d:sonar.host.url="https://sonarcloud.io"
->>>>>>> e6b16564
           dotnet build --no-incremental
           dotnet dotcover test --dcReportType=HTML
           .\.sonar\scanner\dotnet-sonarscanner end /d:sonar.token="${{ secrets.SONAR_TOKEN }}"