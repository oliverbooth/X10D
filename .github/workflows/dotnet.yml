name: .NET

on:
  push:
    branches:
      - '*'
      - '*/*'
  pull_request:
    branches:
      - '*'
      - '*/*'

jobs:
  build:
    name: "Build & Test"
    runs-on: ubuntu-latest

    steps:
    - name: Checkout
      uses: actions/checkout@v3

    - name: Setup .NET
      uses: actions/setup-dotnet@v3
      with:
        dotnet-version: |
          6.0.x
          7.0.x
          8.0.x

    - name: Add NuGet source
      run: dotnet nuget add source --username oliverbooth --password ${{ secrets.GITHUB_TOKEN }} --store-password-in-clear-text --name github "https://nuget.pkg.github.com/oliverbooth/index.json"

    - name: Restore dependencies
      run: dotnet restore

    - name: Install dotCover
      shell: powershell
      run: |
        dotnet tool install --global JetBrains.dotCover.GlobalTool

    - name: Build
      run: dotnet build --no-restore --configuration Release

    - name: Test .NET 6
      run: dotnet test --no-build --verbosity normal --configuration Release --framework net6.0

    - name: Test .NET 7
      run: dotnet test --no-build --verbosity normal --configuration Release --framework net7.0

    - name: Test .NET 8
<<<<<<< HEAD
      run: dotnet test --no-build --verbosity normal --configuration Release --framework net8.0
=======
      run: dotnet test --no-build --verbosity normal --configuration Release --framework net8.0
    
    - name: Collect coverage
      run: dotnet dotcover test --dcReportType=HTML

    - name: Upload coverage reports to Codecov
      uses: codecov/codecov-action@v4.0.1
      env:
        token: ${{ secrets.CODECOV_TOKEN }}
        slug: oliverbooth/X10D
>>>>>>> ac822003
<|MERGE_RESOLUTION|>--- conflicted
+++ resolved
@@ -48,9 +48,6 @@
       run: dotnet test --no-build --verbosity normal --configuration Release --framework net7.0
 
     - name: Test .NET 8
-<<<<<<< HEAD
-      run: dotnet test --no-build --verbosity normal --configuration Release --framework net8.0
-=======
       run: dotnet test --no-build --verbosity normal --configuration Release --framework net8.0
     
     - name: Collect coverage
@@ -60,5 +57,4 @@
       uses: codecov/codecov-action@v4.0.1
       env:
         token: ${{ secrets.CODECOV_TOKEN }}
-        slug: oliverbooth/X10D
->>>>>>> ac822003
+        slug: oliverbooth/X10D