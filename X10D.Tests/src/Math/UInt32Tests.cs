﻿using NUnit.Framework;
using X10D.Math;

namespace X10D.Tests.Math;

[TestFixture]
internal partial class UInt32Tests
{
    [Test]
    public void CountDigits_ShouldReturn1_Given0()
    {
        const uint value = 0;
        const int expected = 1;

        int result = value.CountDigits();

        Assert.That(result, Is.EqualTo(expected));
    }

    [Test]
    public void CountDigits_ShouldReturn1_Given1()
    {
        const uint value = 1;
        const int expected = 1;

        int result = value.CountDigits();

        Assert.That(result, Is.EqualTo(expected));
    }
    [Test]
    public void CountDigits_ShouldReturn2_Given10()
    {
        const uint value = 10;
        const int expected = 2;

        int result = value.CountDigits();

        Assert.That(result, Is.EqualTo(expected));
    }

    [Test]
    public void CountDigits_ShouldReturn3_Given199()
    {
        const uint value = 199;
        const int expected = 3;

        int result = value.CountDigits();

        Assert.That(result, Is.EqualTo(expected));
    }

    [Test]
    public void DigitalRootShouldBeCorrect()
    {
        const uint value = 238;
<<<<<<< HEAD

#if NET7_0_OR_GREATER
        Assert.AreEqual(4, value.DigitalRoot());
        Assert.AreEqual(4, (-value).DigitalRoot());
#else
        Assert.AreEqual(4U, value.DigitalRoot());
        Assert.AreEqual(4U, (-value).DigitalRoot());
#endif
=======
        Assert.That(value.DigitalRoot(), Is.EqualTo(4U));
        Assert.That((-value).DigitalRoot(), Is.EqualTo(4U));
>>>>>>> 129cbfb5
    }

    [Test]
    public void FactorialShouldBeCorrect()
    {
        Assert.That(0U.Factorial(), Is.EqualTo(1UL));
        Assert.That(1U.Factorial(), Is.EqualTo(1UL));
        Assert.That(2U.Factorial(), Is.EqualTo(2UL));
        Assert.That(3U.Factorial(), Is.EqualTo(6UL));
        Assert.That(4U.Factorial(), Is.EqualTo(24UL));
        Assert.That(5U.Factorial(), Is.EqualTo(120UL));
        Assert.That(6U.Factorial(), Is.EqualTo(720UL));
        Assert.That(7U.Factorial(), Is.EqualTo(5040UL));
        Assert.That(8U.Factorial(), Is.EqualTo(40320UL));
        Assert.That(9U.Factorial(), Is.EqualTo(362880UL));
        Assert.That(10U.Factorial(), Is.EqualTo(3628800UL));
    }

    [Test]
    public void GreatestCommonFactor_ShouldBe1_ForPrimeNumbers()
    {
        const uint first = 5U;
        const uint second = 7U;

        uint multiple = first.GreatestCommonFactor(second);

        Assert.That(multiple, Is.EqualTo(1U));
    }

    [Test]
    public void GreatestCommonFactor_ShouldBe6_Given12And18()
    {
        const uint first = 12U;
        const uint second = 18U;

        uint multiple = first.GreatestCommonFactor(second);

        Assert.That(multiple, Is.EqualTo(6U));
    }

    [Test]
    public void IsEvenShouldBeCorrect()
    {
        const uint one = 1;
        const uint two = 2;

        Assert.That(one.IsEven(), Is.False);
        Assert.That(two.IsEven());
    }

    [Test]
    public void IsOddShouldBeCorrect()
    {
        const uint one = 1;
        const uint two = 2;

        Assert.That(one.IsOdd());
        Assert.That(two.IsOdd(), Is.False);
    }

    [Test]
    public void LowestCommonMultiple_ShouldReturnCorrectValue_WhenCalledWithValidInput()
    {
        const uint value1 = 2;
        const uint value2 = 3;
        const uint expected = 6;

        uint result = value1.LowestCommonMultiple(value2);

        Assert.That(result, Is.EqualTo(expected));
    }

    [Test]
    public void LowestCommonMultiple_ShouldReturnZero_WhenCalledWithZero()
    {
        const uint value1 = 0;
        const uint value2 = 10;
        const uint expected = 0;

        uint result = value1.LowestCommonMultiple(value2);

        Assert.That(result, Is.EqualTo(expected));
    }

    [Test]
    public void LowestCommonMultiple_ShouldReturnGreaterValue_WhenCalledWithOne()
    {
        const uint value1 = 1;
        const uint value2 = 10;
        const uint expected = 10;

        uint result1 = value1.LowestCommonMultiple(value2);
        uint result2 = value2.LowestCommonMultiple(value1);

        Assert.That(result1, Is.EqualTo(expected));
        Assert.That(result2, Is.EqualTo(expected));
    }

    [Test]
    public void LowestCommonMultiple_ShouldReturnOtherValue_WhenCalledWithSameValue()
    {
        const uint value1 = 5;
        const uint value2 = 5;
        const uint expected = 5;

        uint result = value1.LowestCommonMultiple(value2);

        Assert.That(result, Is.EqualTo(expected));
    }

    [Test]
    public void MultiplicativePersistence_ShouldReturn1_ForAnyDigitBeing0()
    {
        Assert.That(10U.MultiplicativePersistence(), Is.EqualTo(1));
        Assert.That(201U.MultiplicativePersistence(), Is.EqualTo(1));
        Assert.That(200U.MultiplicativePersistence(), Is.EqualTo(1));
        Assert.That(20007U.MultiplicativePersistence(), Is.EqualTo(1));
    }

    [Test]
    public void MultiplicativePersistence_ShouldBeCorrect_ForRecordHolders()
    {
        Assert.That(0U.MultiplicativePersistence(), Is.Zero);
        Assert.That(10U.MultiplicativePersistence(), Is.EqualTo(1));
        Assert.That(25U.MultiplicativePersistence(), Is.EqualTo(2));
        Assert.That(39U.MultiplicativePersistence(), Is.EqualTo(3));
        Assert.That(77U.MultiplicativePersistence(), Is.EqualTo(4));
        Assert.That(679U.MultiplicativePersistence(), Is.EqualTo(5));
        Assert.That(6788U.MultiplicativePersistence(), Is.EqualTo(6));
        Assert.That(68889U.MultiplicativePersistence(), Is.EqualTo(7));
        Assert.That(2677889U.MultiplicativePersistence(), Is.EqualTo(8));
        Assert.That(26888999U.MultiplicativePersistence(), Is.EqualTo(9));
        Assert.That(3778888999U.MultiplicativePersistence(), Is.EqualTo(10));
    }
}<|MERGE_RESOLUTION|>--- conflicted
+++ resolved
@@ -1,4 +1,4 @@
-﻿using NUnit.Framework;
+using NUnit.Framework;
 using X10D.Math;
 
 namespace X10D.Tests.Math;
@@ -53,19 +53,8 @@
     public void DigitalRootShouldBeCorrect()
     {
         const uint value = 238;
-<<<<<<< HEAD
-
-#if NET7_0_OR_GREATER
-        Assert.AreEqual(4, value.DigitalRoot());
-        Assert.AreEqual(4, (-value).DigitalRoot());
-#else
-        Assert.AreEqual(4U, value.DigitalRoot());
-        Assert.AreEqual(4U, (-value).DigitalRoot());
-#endif
-=======
         Assert.That(value.DigitalRoot(), Is.EqualTo(4U));
         Assert.That((-value).DigitalRoot(), Is.EqualTo(4U));
->>>>>>> 129cbfb5
     }
 
     [Test]
