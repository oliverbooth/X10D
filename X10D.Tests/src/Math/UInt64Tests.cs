﻿using NUnit.Framework;
using X10D.Math;

namespace X10D.Tests.Math;

[TestFixture]
internal partial class UInt64Tests
{
    [Test]
    public void CountDigits_ShouldReturn1_Given0()
    {
        const ulong value = 0;
        const int expected = 1;

        int result = value.CountDigits();

        Assert.That(result, Is.EqualTo(expected));
    }

    [Test]
    public void CountDigits_ShouldReturn1_Given1()
    {
        const ulong value = 1;
        const int expected = 1;

        int result = value.CountDigits();

        Assert.That(result, Is.EqualTo(expected));
    }

    [Test]
    public void CountDigits_ShouldReturn2_Given10()
    {
        const ulong value = 10;
        const int expected = 2;

        int result = value.CountDigits();

        Assert.That(result, Is.EqualTo(expected));
    }

    [Test]
    public void CountDigits_ShouldReturn3_Given199()
    {
        const ulong value = 199;
        const int expected = 3;

        int result = value.CountDigits();

        Assert.That(result, Is.EqualTo(expected));
    }

    [Test]
    public void DigitalRootShouldBeCorrect()
    {
        const ulong value = 238;
<<<<<<< HEAD
=======
        Assert.That(value.DigitalRoot(), Is.EqualTo(4U));
>>>>>>> 129cbfb5

        // -ulong operator not defined because it might exceed long.MinValue,
        // so instead, cast to long and then negate.
        // HAX.
<<<<<<< HEAD

#if NET7_0_OR_GREATER
        Assert.AreEqual(4, (-(long)value).DigitalRoot());
        Assert.AreEqual(4, value.DigitalRoot());
#else
        Assert.AreEqual(4U, (-(long)value).DigitalRoot());
        Assert.AreEqual(4U, value.DigitalRoot());
#endif
=======
        Assert.That((-(long)value).DigitalRoot(), Is.EqualTo(4U));
>>>>>>> 129cbfb5
    }

    [Test]
    public void FactorialShouldBeCorrect()
    {
        Assert.That(0UL.Factorial(), Is.EqualTo(1UL));
        Assert.That(1UL.Factorial(), Is.EqualTo(1UL));
        Assert.That(2UL.Factorial(), Is.EqualTo(2UL));
        Assert.That(3UL.Factorial(), Is.EqualTo(6UL));
        Assert.That(4UL.Factorial(), Is.EqualTo(24UL));
        Assert.That(5UL.Factorial(), Is.EqualTo(120UL));
        Assert.That(6UL.Factorial(), Is.EqualTo(720UL));
        Assert.That(7UL.Factorial(), Is.EqualTo(5040UL));
        Assert.That(8UL.Factorial(), Is.EqualTo(40320UL));
        Assert.That(9UL.Factorial(), Is.EqualTo(362880UL));
        Assert.That(10UL.Factorial(), Is.EqualTo(3628800UL));
    }

    [Test]
    public void GreatestCommonFactor_ShouldBe1_ForPrimeNumbers()
    {
        const ulong first = 5UL;
        const ulong second = 7UL;

        ulong multiple = first.GreatestCommonFactor(second);

        Assert.That(multiple, Is.EqualTo(1UL));
    }

    [Test]
    public void GreatestCommonFactor_ShouldBe6_Given12And18()
    {
        const ulong first = 12UL;
        const ulong second = 18UL;

        ulong multiple = first.GreatestCommonFactor(second);

        Assert.That(multiple, Is.EqualTo(6UL));
    }

    [Test]
    public void IsEvenShouldBeCorrect()
    {
        const ulong one = 1;
        const ulong two = 2;

        Assert.That(one.IsEven(), Is.False);
        Assert.That(two.IsEven());
    }

    [Test]
    public void IsOddShouldBeCorrect()
    {
        const ulong one = 1;
        const ulong two = 2;

        Assert.That(one.IsOdd());
        Assert.That(two.IsOdd(), Is.False);
    }

    [Test]
    public void LowestCommonMultiple_ShouldReturnCorrectValue_WhenCalledWithValidInput()
    {
        const ulong value1 = 2;
        const ulong value2 = 3;
        const ulong expected = 6;

        ulong result = value1.LowestCommonMultiple(value2);

        Assert.That(result, Is.EqualTo(expected));
    }

    [Test]
    public void LowestCommonMultiple_ShouldReturnZero_WhenCalledWithZero()
    {
        const ulong value1 = 0;
        const ulong value2 = 10;
        const ulong expected = 0;

        ulong result = value1.LowestCommonMultiple(value2);

        Assert.That(result, Is.EqualTo(expected));
    }

    [Test]
    public void LowestCommonMultiple_ShouldReturnGreaterValue_WhenCalledWithOne()
    {
        const ulong value1 = 1;
        const ulong value2 = 10;
        const ulong expected = 10;

        ulong result = value1.LowestCommonMultiple(value2);

        Assert.That(result, Is.EqualTo(expected));
    }

    [Test]
    public void LowestCommonMultiple_ShouldReturnOtherValue_WhenCalledWithSameValue()
    {
        const ulong value1 = 5;
        const ulong value2 = 5;
        const ulong expected = 5;

        ulong result = value1.LowestCommonMultiple(value2);

        Assert.That(result, Is.EqualTo(expected));
    }

    [Test]
    public void MultiplicativePersistence_ShouldReturn1_ForAnyDigitBeing0()
    {
        Assert.That(10UL.MultiplicativePersistence(), Is.EqualTo(1));
        Assert.That(201UL.MultiplicativePersistence(), Is.EqualTo(1));
        Assert.That(200UL.MultiplicativePersistence(), Is.EqualTo(1));
        Assert.That(20007UL.MultiplicativePersistence(), Is.EqualTo(1));
    }

    [Test]
    public void MultiplicativePersistence_ShouldBeCorrect_ForRecordHolders()
    {
        Assert.That(0UL.MultiplicativePersistence(), Is.Zero);
        Assert.That(10UL.MultiplicativePersistence(), Is.EqualTo(1));
        Assert.That(25UL.MultiplicativePersistence(), Is.EqualTo(2));
        Assert.That(39UL.MultiplicativePersistence(), Is.EqualTo(3));
        Assert.That(77UL.MultiplicativePersistence(), Is.EqualTo(4));
        Assert.That(679UL.MultiplicativePersistence(), Is.EqualTo(5));
        Assert.That(6788UL.MultiplicativePersistence(), Is.EqualTo(6));
        Assert.That(68889UL.MultiplicativePersistence(), Is.EqualTo(7));
        Assert.That(2677889UL.MultiplicativePersistence(), Is.EqualTo(8));
        Assert.That(26888999UL.MultiplicativePersistence(), Is.EqualTo(9));
        Assert.That(3778888999UL.MultiplicativePersistence(), Is.EqualTo(10));
        Assert.That(277777788888899UL.MultiplicativePersistence(), Is.EqualTo(11));
    }
}<|MERGE_RESOLUTION|>--- conflicted
+++ resolved
@@ -1,4 +1,4 @@
-﻿using NUnit.Framework;
+using NUnit.Framework;
 using X10D.Math;
 
 namespace X10D.Tests.Math;
@@ -54,26 +54,12 @@
     public void DigitalRootShouldBeCorrect()
     {
         const ulong value = 238;
-<<<<<<< HEAD
-=======
         Assert.That(value.DigitalRoot(), Is.EqualTo(4U));
->>>>>>> 129cbfb5
 
         // -ulong operator not defined because it might exceed long.MinValue,
         // so instead, cast to long and then negate.
         // HAX.
-<<<<<<< HEAD
-
-#if NET7_0_OR_GREATER
-        Assert.AreEqual(4, (-(long)value).DigitalRoot());
-        Assert.AreEqual(4, value.DigitalRoot());
-#else
-        Assert.AreEqual(4U, (-(long)value).DigitalRoot());
-        Assert.AreEqual(4U, value.DigitalRoot());
-#endif
-=======
         Assert.That((-(long)value).DigitalRoot(), Is.EqualTo(4U));
->>>>>>> 129cbfb5
     }
 
     [Test]
