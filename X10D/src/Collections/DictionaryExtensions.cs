--- conflicted
+++ resolved
@@ -482,11 +482,7 @@
                 return string.Empty;
             }
 
-<<<<<<< HEAD
-            return value.Contains(' ', StringComparison.InvariantCulture) ? $"\"{value}\"" : value;
-=======
             return value.Contains(' ', StringComparison.Ordinal) ? $"\"{value}\"" : value;
->>>>>>> 799bc77e
         }
 
         static string GetQueryParameter(KeyValuePair<TKey, TValue> pair)
@@ -541,11 +537,7 @@
                 return string.Empty;
             }
 
-<<<<<<< HEAD
-            return value.Contains(' ', StringComparison.InvariantCulture) ? $"\"{value}\"" : value;
-=======
             return value.Contains(' ', StringComparison.Ordinal) ? $"\"{value}\"" : value;
->>>>>>> 799bc77e
         }
 
         string GetQueryParameter(KeyValuePair<TKey, TValue> pair)
@@ -614,11 +606,7 @@
                 return string.Empty;
             }
 
-<<<<<<< HEAD
-            return value.Contains(' ', StringComparison.InvariantCulture) ? $"\"{value}\"" : value;
-=======
             return value.Contains(' ', StringComparison.Ordinal) ? $"\"{value}\"" : value;
->>>>>>> 799bc77e
         }
 
         string GetQueryParameter(KeyValuePair<TKey, TValue> pair)
