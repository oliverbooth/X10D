using System.Diagnostics.CodeAnalysis;
using System.Diagnostics.Contracts;
using System.Runtime.CompilerServices;
using System.Runtime.InteropServices;
using System.Runtime.Intrinsics;
using System.Runtime.Intrinsics.X86;
<<<<<<< HEAD
#endif
=======
using System.Runtime.Intrinsics.Arm;
using X10D.CompilerServices;
>>>>>>> d5c63feb

#if NET7_0_OR_GREATER
using System.Diagnostics;
#endif

namespace X10D.Core;

/// <summary>
/// Extension methods for <see cref="Span{T}"/> and <see cref="ReadOnlySpan{T}"/>.
/// </summary>
public static class SpanExtensions
{
    private const ulong IntegerPackingMagic = 0x0102040810204080;

    [ExcludeFromCodeCoverage]
    private static Vector128<ulong> IntegerPackingMagicV128
    {
        get => Vector128.Create(IntegerPackingMagic);
    }

    [ExcludeFromCodeCoverage]
    private static Vector256<ulong> IntegerPackingMagicV256
    {
        get => Vector256.Create(IntegerPackingMagic);
    }

    /// <summary>
    ///     Returns a value indicating whether a specific enumeration value is contained with the current span of elements.
    /// </summary>
    /// <typeparam name="T">The type of the elements in <paramref name="span" />.</typeparam>
    /// <param name="span">The span of elements.</param>
    /// <param name="value">The value to search for.</param>
    /// <returns>
    ///     <see langword="true" /> if <paramref name="value" /> is contained with <paramref name="span" />; otherwise,
    ///     <see langword="false" />.
    /// </returns>
    /// <exception cref="ArgumentException">The size of <typeparamref name="T" /> is unsupported.</exception>
    [Pure]
    [MethodImpl(CompilerResources.MaxOptimization)]
    public static bool Contains<T>(this Span<T> span, T value) where T : struct, Enum
    {
        return Contains((ReadOnlySpan<T>)span, value);
    }

    /// <summary>
    ///     Returns a value indicating whether a specific enumeration value is contained with the current readonly span of
    ///     elements.
    /// </summary>
    /// <typeparam name="T">The type of the elements in <paramref name="span" />.</typeparam>
    /// <param name="span">The readonly span of elements.</param>
    /// <param name="value">The value to search for.</param>
    /// <returns>
    ///     <see langword="true" /> if <paramref name="value" /> is contained with <paramref name="span" />; otherwise,
    ///     <see langword="false" />.
    /// </returns>
    /// <exception cref="ArgumentException">The size of <typeparamref name="T" /> is unsupported.</exception>
    [Pure]
    [MethodImpl(CompilerResources.MaxOptimization)]
    public static bool Contains<T>(this ReadOnlySpan<T> span, T value) where T : struct, Enum
    {
<<<<<<< HEAD
#if NET6_0_OR_GREATER
        switch (Unsafe.SizeOf<T>())
=======
        unsafe
>>>>>>> d5c63feb
        {
            case 1:
                {
                    ref byte enums = ref Unsafe.As<T, byte>(ref MemoryMarshal.GetReference(span));
                    return MemoryMarshal.CreateSpan(ref enums, span.Length).Contains(Unsafe.As<T, byte>(ref value));
                }

            case 2:
                {
                    ref ushort enums = ref Unsafe.As<T, ushort>(ref MemoryMarshal.GetReference(span));
                    return MemoryMarshal.CreateSpan(ref enums, span.Length).Contains(Unsafe.As<T, ushort>(ref value));
                }

            case 4:
                {
                    ref uint enums = ref Unsafe.As<T, uint>(ref MemoryMarshal.GetReference(span));
                    return MemoryMarshal.CreateSpan(ref enums, span.Length).Contains(Unsafe.As<T, uint>(ref value));
                }

            case 8:
                {
                    ref ulong enums = ref Unsafe.As<T, ulong>(ref MemoryMarshal.GetReference(span));
                    return MemoryMarshal.CreateSpan(ref enums, span.Length).Contains(Unsafe.As<T, ulong>(ref value));
                }

            // dotcover disable
            //NOSONAR
            default:
#if NET7_0_OR_GREATER
                throw new UnreachableException(string.Format(ExceptionMessages.EnumSizeIsUnexpected, Unsafe.SizeOf<T>()));
#else
                throw new ArgumentException(string.Format(ExceptionMessages.EnumSizeIsUnexpected, Unsafe.SizeOf<T>()));
#endif
            //NOSONAR
            // dotcover enable
        }
    }

    /// <summary>
    ///     Packs a <see cref="Span{T}"/> of booleans into a <see cref="byte" />.
    /// </summary>
    /// <param name="source">The span of booleans to pack.</param>
    /// <returns>An 8-bit unsigned integer containing the packed booleans.</returns>
    /// <exception cref="ArgumentException"><paramref name="source" /> contains more than 8 elements.</exception>
    [Pure]
    [MethodImpl(CompilerResources.MaxOptimization)]
    public static byte PackByte(this Span<bool> source)
    {
        return PackByte((ReadOnlySpan<bool>)source);
    }

    /// <summary>
    ///     Packs a <see cref="ReadOnlySpan{T}"/> of booleans into a <see cref="byte" />.
    /// </summary>
    /// <param name="source">The span of booleans to pack.</param>
    /// <returns>An 8-bit unsigned integer containing the packed booleans.</returns>
    /// <exception cref="ArgumentException"><paramref name="source" /> contains more than 8 elements.</exception>
    [Pure]
    [MethodImpl(CompilerResources.MaxOptimization)]
    [ExcludeFromCodeCoverage]
    public static byte PackByte(this ReadOnlySpan<bool> source)
    {
        if (source.Length > 8)
        {
            throw new ArgumentException(ExceptionMessages.SourceSpanIsTooLarge, nameof(source));
        }

        if (source.Length < 8)
        {
            return PackByteInternal_Fallback(source);
        }

        if (!BitConverter.IsLittleEndian)
        {
            return PackByteInternal_Fallback(source);
        }

        if (Sse2.IsSupported)
        {
            return PackByteInternal_Sse2(source);
        }

<<<<<<< HEAD
        // if (AdvSimd.IsSupported)
        // {
        //     return PackByteInternal_AdvSimd(source);
        // }
#endif
=======
        if (AdvSimd.IsSupported)
        {
            return PackByteInternal_AdvSimd(source);
        }
>>>>>>> d5c63feb

        return PackByteInternal_Fallback(source);
    }

    /// <summary>
    ///     Packs a <see cref="Span{T}"/> of booleans into a <see cref="short" />.
    /// </summary>
    /// <param name="source">The span of booleans to pack.</param>
    /// <returns>A 16-bit signed integer containing the packed booleans.</returns>
    /// <exception cref="ArgumentException"><paramref name="source" /> contains more than 16 elements.</exception>
    [Pure]
    [MethodImpl(MethodImplOptions.AggressiveInlining)]
    public static short PackInt16(this Span<bool> source)
    {
        return PackInt16((ReadOnlySpan<bool>)source);
    }

    /// <summary>
    ///     Packs a <see cref="ReadOnlySpan{T}"/> of booleans into a <see cref="short" />.
    /// </summary>
    /// <param name="source">The span of booleans to pack.</param>
    /// <returns>A 16-bit signed integer containing the packed booleans.</returns>
    /// <exception cref="ArgumentException"><paramref name="source" /> contains more than 16 elements.</exception>
    [Pure]
    [MethodImpl(CompilerResources.MaxOptimization)]
    [ExcludeFromCodeCoverage]
    public static short PackInt16(this ReadOnlySpan<bool> source)
    {
        switch (source.Length)
        {
            case > 16:
                throw new ArgumentException(ExceptionMessages.SourceSpanIsTooLarge, nameof(source));
            case 8:
                return PackByte(source);
            case 16:
                if (!BitConverter.IsLittleEndian)
                {
                    goto default;
                }

                if (Sse2.IsSupported)
                {
                    return PackInt16Internal_Sse2(source);
                }

                goto default;
            case < 16:
                return PackInt16Internal_Fallback(source);

            default:
                return PackInt16Internal_Fallback(source);
        }
    }

    /// <summary>
    ///     Packs a <see cref="Span{T}"/> of booleans into a <see cref="int" />.
    /// </summary>
    /// <param name="source">The span of booleans to pack.</param>
    /// <returns>A 32-bit signed integer containing the packed booleans.</returns>
    /// <exception cref="ArgumentException"><paramref name="source" /> contains more than 32 elements.</exception>
    [Pure]
    [MethodImpl(CompilerResources.MaxOptimization)]
    public static int PackInt32(this Span<bool> source)
    {
        return PackInt32((ReadOnlySpan<bool>)source);
    }

    /// <summary>
    ///     Packs a <see cref="ReadOnlySpan{T}"/> of booleans into a <see cref="int" />.
    /// </summary>
    /// <param name="source">The span of booleans to pack.</param>
    /// <returns>A 32-bit signed integer containing the packed booleans.</returns>
    /// <exception cref="ArgumentException"><paramref name="source" /> contains more than 32 elements.</exception>
    [Pure]
    [MethodImpl(CompilerResources.MaxOptimization)]
    [ExcludeFromCodeCoverage]
    public static int PackInt32(this ReadOnlySpan<bool> source)
    {
        switch (source.Length)
        {
            case > 32:
                throw new ArgumentException(ExceptionMessages.SourceSpanIsTooLarge, nameof(source));

            case 8:
                return PackByte(source);

            case 16:
                return PackInt16(source);

            case 32:
                if (!BitConverter.IsLittleEndian)
                {
                    goto default;
                }

                if (Avx2.IsSupported)
                {
                    return PackInt32Internal_Avx2(source);
                }

                if (Sse2.IsSupported)
                {
                    return PackInt32Internal_Sse2(source);
                }

<<<<<<< HEAD
                // if (AdvSimd.IsSupported)
                // {
                //     return PackInt32Internal_AdvSimd(source);
                // }
#endif
=======
                if (AdvSimd.IsSupported)
                {
                    return PackInt32Internal_AdvSimd(source);
                }
>>>>>>> d5c63feb
                goto default;

            default:
                return PackInt32Internal_Fallback(source);
        }
    }

    /// <summary>
    ///     Packs a <see cref="Span{T}"/> of booleans into a <see cref="long" />.
    /// </summary>
    /// <param name="source">The span of booleans to pack.</param>
    /// <returns>A 64-bit signed integer containing the packed booleans.</returns>
    /// <exception cref="ArgumentException"><paramref name="source" /> contains more than 64 elements.</exception>
    [Pure]
    [MethodImpl(CompilerResources.MaxOptimization)]
    public static long PackInt64(this Span<bool> source)
    {
        return PackInt64((ReadOnlySpan<bool>)source);
    }

    /// <summary>
    ///     Packs a <see cref="ReadOnlySpan{T}"/> of booleans into a <see cref="long" />.
    /// </summary>
    /// <param name="source">The span of booleans to pack.</param>
    /// <returns>A 64-bit signed integer containing the packed booleans.</returns>
    /// <exception cref="ArgumentException"><paramref name="source" /> contains more than 64 elements.</exception>
    [Pure]
    [MethodImpl(CompilerResources.MaxOptimization)]
    public static long PackInt64(this ReadOnlySpan<bool> source)
    {
        switch (source.Length)
        {
            case > 64: throw new ArgumentException(ExceptionMessages.SourceSpanIsTooLarge, nameof(source));
            case 8: return PackByte(source);
            case 16: return PackInt16(source);
            case 32: return PackInt32(source);
            // ReSharper disable once RedundantCast
            case 64: return (long)PackInt32(source[..32]) | ((long)PackInt32(source[32..]) << 32);

            default:
                long result = 0;

                for (var index = 0; index < source.Length; index++)
                {
                    result |= source[index] ? 1U << index : 0;
                }

                return result;
        }
    }

    [Pure]
    [MethodImpl(CompilerResources.MaxOptimization)]
    internal static byte PackByteInternal_Fallback(this ReadOnlySpan<bool> source)
    {
        byte result = 0;

        for (var index = 0; index < source.Length; index++)
        {
            result |= (byte)(source[index] ? 1 << index : 0);
        }

        return result;
    }

    [Pure]
    [MethodImpl(CompilerResources.MaxOptimization)]
    internal static short PackInt16Internal_Fallback(this ReadOnlySpan<bool> source)
    {
        short result = 0;

        for (var index = 0; index < source.Length; index++)
        {
            result |= (short)(source[index] ? 1 << index : 0);
        }

        return result;
    }

    [Pure]
    [MethodImpl(CompilerResources.MaxOptimization)]
    internal static int PackInt32Internal_Fallback(this ReadOnlySpan<bool> source)
    {
        var result = 0;

        for (var index = 0; index < source.Length; index++)
        {
            result |= source[index] ? 1 << index : 0;
        }

        return result;
    }

    [Pure]
    [MethodImpl(CompilerResources.MaxOptimization)]
    internal static byte PackByteInternal_Sse2(this ReadOnlySpan<bool> source)
    {
        unsafe
        {
            fixed (bool* pSource = source)
            {
                Vector128<byte> load = Sse2.LoadScalarVector128((ulong*)pSource).AsByte();
                return unchecked((byte)(IntegerPackingMagic * load.CorrectBoolean().AsUInt64().GetElement(0) >> 56));
            }
        }
    }

    [Pure]
    [MethodImpl(CompilerResources.MaxOptimization)]
    internal static short PackInt16Internal_Sse2(this ReadOnlySpan<bool> source)
    {
        unsafe
        {
            fixed (bool* pSource = source)
            {
                Vector128<byte> load = Sse2.LoadVector128((byte*)pSource);
                Vector128<ulong> correct = load.CorrectBoolean().AsUInt64();
                Vector128<ulong> multiply = IntrinsicUtility.Multiply(IntegerPackingMagicV128, correct);
                Vector128<ulong> shift = Sse2.ShiftRightLogical(multiply, 56);

                return (short)(shift.GetElement(0) | (shift.GetElement(1) << 8));
            }
        }
    }

    // dotcover disable
    //NOSONAR
    // [Pure]
    // [MethodImpl(CompilerResources.MethodImplOptions)]
    // internal static int PackInt32Internal_AdvSimd(this ReadOnlySpan<bool> source)
    // {
    //     unsafe
    //     {
    //         fixed (bool* pSource = source)
    //         {
    //             Vector128<ulong> vector1 = AdvSimd.LoadVector128((byte*)pSource).CorrectBoolean().AsUInt64();
    //             Vector128<ulong> vector2 = AdvSimd.LoadVector128((byte*)(pSource + 16)).CorrectBoolean().AsUInt64();
    //
    //             Vector128<ulong> calc1 = IntrinsicUtility.Multiply(IntegerPackingMagicV128, vector1);
    //             Vector128<ulong> calc2 = IntrinsicUtility.Multiply(IntegerPackingMagicV128, vector2);
    //
    //             calc1 = AdvSimd.ShiftRightLogical(calc1, 56);
    //             calc2 = AdvSimd.ShiftRightLogical(calc2, 56);
    //
    //             Vector128<ulong> shift1 = AdvSimd.ShiftLogical(calc1, Vector128.Create(0, 8));
    //             Vector128<ulong> shift2 = AdvSimd.ShiftLogical(calc2, Vector128.Create(16, 24));
    //
    //             return (int)(shift1.GetElement(0) | shift1.GetElement(1) | shift2.GetElement(0) | shift2.GetElement(1));
    //         }
    //     }
    // }
    //NOSONAR
    // dotcover enable

    [Pure]
    [MethodImpl(CompilerResources.MaxOptimization)]
    internal static int PackInt32Internal_Avx2(this ReadOnlySpan<bool> source)
    {
        unsafe
        {
            fixed (bool* pSource = source)
            {
                Vector256<byte> load = Avx.LoadVector256((byte*)pSource);
                Vector256<ulong> correct = load.CorrectBoolean().AsUInt64();

                Vector256<ulong> multiply = IntrinsicUtility.Multiply(IntegerPackingMagicV256, correct);
                Vector256<ulong> shift = Avx2.ShiftRightLogical(multiply, 56);
                shift = Avx2.ShiftLeftLogicalVariable(shift, Vector256.Create(0UL, 8, 16, 24));

                Vector256<ulong> p1 = Avx2.Permute4x64(shift, 0b10_11_00_01);
                Vector256<ulong> or1 = Avx2.Or(shift, p1);
                Vector256<ulong> p2 = Avx2.Permute4x64(or1, 0b00_00_10_10);
                Vector256<ulong> or2 = Avx2.Or(or1, p2);

                return (int)or2.GetElement(0);
            }
        }
    }

    [Pure]
    [MethodImpl(CompilerResources.MaxOptimization)]
    internal static int PackInt32Internal_Sse2(this ReadOnlySpan<bool> source)
    {
        unsafe
        {
            fixed (bool* pSource = source)
            {
                Vector128<byte> load = Sse2.LoadVector128((byte*)pSource);
                Vector128<ulong> correct = load.CorrectBoolean().AsUInt64();

                Vector128<ulong> multiply = IntrinsicUtility.Multiply(IntegerPackingMagicV128, correct);
                Vector128<ulong> shift1 = Sse2.ShiftRightLogical(multiply, 56);

                load = Sse2.LoadVector128((byte*)(pSource + 16));
                correct = load.CorrectBoolean().AsUInt64();

                multiply = IntrinsicUtility.Multiply(IntegerPackingMagicV128, correct);
                Vector128<ulong> shift2 = Sse2.ShiftRightLogical(multiply, 56);

                ulong shift1Element0 = shift1.GetElement(0);
                ulong shift1Element1 = (shift1.GetElement(1) << 8);
                ulong shift2Element0 = (shift2.GetElement(0) << 16);
                ulong shift2Element1 = (shift2.GetElement(1) << 24);
                return (int)(shift1Element0 | shift1Element1 | shift2Element0 | shift2Element1);
            }
        }
    }

<<<<<<< HEAD
// #if NET5_0_OR_GREATER
//     // dotcover disable
//     //NOSONAR
//     [Pure]
//     [MethodImpl(CompilerResources.MethodImplOptions)]
//     internal static byte PackByteInternal_AdvSimd(this ReadOnlySpan<bool> source)
//     {
//         unsafe
//         {
//             fixed (bool* pSource = source)
//             {
//                 Vector64<byte> load = AdvSimd.LoadVector64((byte*)pSource);
//                 return unchecked((byte)(IntegerPackingMagic * load.CorrectBoolean().AsUInt64().GetElement(0) >> 56));
//             }
//         }
//     }
//     //NOSONAR
//     // dotcover enable
// #endif
#endif
=======
    // dotcover disable
    //NOSONAR
    [Pure]
    [MethodImpl(CompilerResources.MethodImplOptions)]
    internal static byte PackByteInternal_AdvSimd(this ReadOnlySpan<bool> source)
    {
        unsafe
        {
            fixed (bool* pSource = source)
            {
                Vector64<byte> load = AdvSimd.LoadVector64((byte*)pSource);
                return unchecked((byte)(IntegerPackingMagic * load.CorrectBoolean().AsUInt64().GetElement(0) >> 56));
            }
        }
    }
    //NOSONAR
    // dotcover enable
>>>>>>> d5c63feb
}<|MERGE_RESOLUTION|>--- conflicted
+++ resolved
@@ -4,12 +4,7 @@
 using System.Runtime.InteropServices;
 using System.Runtime.Intrinsics;
 using System.Runtime.Intrinsics.X86;
-<<<<<<< HEAD
-#endif
-=======
-using System.Runtime.Intrinsics.Arm;
 using X10D.CompilerServices;
->>>>>>> d5c63feb
 
 #if NET7_0_OR_GREATER
 using System.Diagnostics;
@@ -48,7 +43,7 @@
     /// </returns>
     /// <exception cref="ArgumentException">The size of <typeparamref name="T" /> is unsupported.</exception>
     [Pure]
-    [MethodImpl(CompilerResources.MaxOptimization)]
+    [MethodImpl(CompilerResources.MethodImplOptions)]
     public static bool Contains<T>(this Span<T> span, T value) where T : struct, Enum
     {
         return Contains((ReadOnlySpan<T>)span, value);
@@ -67,15 +62,10 @@
     /// </returns>
     /// <exception cref="ArgumentException">The size of <typeparamref name="T" /> is unsupported.</exception>
     [Pure]
-    [MethodImpl(CompilerResources.MaxOptimization)]
+    [MethodImpl(CompilerResources.MethodImplOptions)]
     public static bool Contains<T>(this ReadOnlySpan<T> span, T value) where T : struct, Enum
     {
-<<<<<<< HEAD
-#if NET6_0_OR_GREATER
         switch (Unsafe.SizeOf<T>())
-=======
-        unsafe
->>>>>>> d5c63feb
         {
             case 1:
                 {
@@ -121,7 +111,7 @@
     /// <returns>An 8-bit unsigned integer containing the packed booleans.</returns>
     /// <exception cref="ArgumentException"><paramref name="source" /> contains more than 8 elements.</exception>
     [Pure]
-    [MethodImpl(CompilerResources.MaxOptimization)]
+    [MethodImpl(CompilerResources.MethodImplOptions)]
     public static byte PackByte(this Span<bool> source)
     {
         return PackByte((ReadOnlySpan<bool>)source);
@@ -134,7 +124,7 @@
     /// <returns>An 8-bit unsigned integer containing the packed booleans.</returns>
     /// <exception cref="ArgumentException"><paramref name="source" /> contains more than 8 elements.</exception>
     [Pure]
-    [MethodImpl(CompilerResources.MaxOptimization)]
+    [MethodImpl(CompilerResources.MethodImplOptions)]
     [ExcludeFromCodeCoverage]
     public static byte PackByte(this ReadOnlySpan<bool> source)
     {
@@ -158,19 +148,6 @@
             return PackByteInternal_Sse2(source);
         }
 
-<<<<<<< HEAD
-        // if (AdvSimd.IsSupported)
-        // {
-        //     return PackByteInternal_AdvSimd(source);
-        // }
-#endif
-=======
-        if (AdvSimd.IsSupported)
-        {
-            return PackByteInternal_AdvSimd(source);
-        }
->>>>>>> d5c63feb
-
         return PackByteInternal_Fallback(source);
     }
 
@@ -194,7 +171,7 @@
     /// <returns>A 16-bit signed integer containing the packed booleans.</returns>
     /// <exception cref="ArgumentException"><paramref name="source" /> contains more than 16 elements.</exception>
     [Pure]
-    [MethodImpl(CompilerResources.MaxOptimization)]
+    [MethodImpl(CompilerResources.MethodImplOptions)]
     [ExcludeFromCodeCoverage]
     public static short PackInt16(this ReadOnlySpan<bool> source)
     {
@@ -231,7 +208,7 @@
     /// <returns>A 32-bit signed integer containing the packed booleans.</returns>
     /// <exception cref="ArgumentException"><paramref name="source" /> contains more than 32 elements.</exception>
     [Pure]
-    [MethodImpl(CompilerResources.MaxOptimization)]
+    [MethodImpl(CompilerResources.MethodImplOptions)]
     public static int PackInt32(this Span<bool> source)
     {
         return PackInt32((ReadOnlySpan<bool>)source);
@@ -244,7 +221,7 @@
     /// <returns>A 32-bit signed integer containing the packed booleans.</returns>
     /// <exception cref="ArgumentException"><paramref name="source" /> contains more than 32 elements.</exception>
     [Pure]
-    [MethodImpl(CompilerResources.MaxOptimization)]
+    [MethodImpl(CompilerResources.MethodImplOptions)]
     [ExcludeFromCodeCoverage]
     public static int PackInt32(this ReadOnlySpan<bool> source)
     {
@@ -275,18 +252,6 @@
                     return PackInt32Internal_Sse2(source);
                 }
 
-<<<<<<< HEAD
-                // if (AdvSimd.IsSupported)
-                // {
-                //     return PackInt32Internal_AdvSimd(source);
-                // }
-#endif
-=======
-                if (AdvSimd.IsSupported)
-                {
-                    return PackInt32Internal_AdvSimd(source);
-                }
->>>>>>> d5c63feb
                 goto default;
 
             default:
@@ -301,7 +266,7 @@
     /// <returns>A 64-bit signed integer containing the packed booleans.</returns>
     /// <exception cref="ArgumentException"><paramref name="source" /> contains more than 64 elements.</exception>
     [Pure]
-    [MethodImpl(CompilerResources.MaxOptimization)]
+    [MethodImpl(CompilerResources.MethodImplOptions)]
     public static long PackInt64(this Span<bool> source)
     {
         return PackInt64((ReadOnlySpan<bool>)source);
@@ -314,7 +279,7 @@
     /// <returns>A 64-bit signed integer containing the packed booleans.</returns>
     /// <exception cref="ArgumentException"><paramref name="source" /> contains more than 64 elements.</exception>
     [Pure]
-    [MethodImpl(CompilerResources.MaxOptimization)]
+    [MethodImpl(CompilerResources.MethodImplOptions)]
     public static long PackInt64(this ReadOnlySpan<bool> source)
     {
         switch (source.Length)
@@ -339,7 +304,7 @@
     }
 
     [Pure]
-    [MethodImpl(CompilerResources.MaxOptimization)]
+    [MethodImpl(CompilerResources.MethodImplOptions)]
     internal static byte PackByteInternal_Fallback(this ReadOnlySpan<bool> source)
     {
         byte result = 0;
@@ -353,7 +318,7 @@
     }
 
     [Pure]
-    [MethodImpl(CompilerResources.MaxOptimization)]
+    [MethodImpl(CompilerResources.MethodImplOptions)]
     internal static short PackInt16Internal_Fallback(this ReadOnlySpan<bool> source)
     {
         short result = 0;
@@ -367,7 +332,7 @@
     }
 
     [Pure]
-    [MethodImpl(CompilerResources.MaxOptimization)]
+    [MethodImpl(CompilerResources.MethodImplOptions)]
     internal static int PackInt32Internal_Fallback(this ReadOnlySpan<bool> source)
     {
         var result = 0;
@@ -381,7 +346,7 @@
     }
 
     [Pure]
-    [MethodImpl(CompilerResources.MaxOptimization)]
+    [MethodImpl(CompilerResources.MethodImplOptions)]
     internal static byte PackByteInternal_Sse2(this ReadOnlySpan<bool> source)
     {
         unsafe
@@ -395,7 +360,7 @@
     }
 
     [Pure]
-    [MethodImpl(CompilerResources.MaxOptimization)]
+    [MethodImpl(CompilerResources.MethodImplOptions)]
     internal static short PackInt16Internal_Sse2(this ReadOnlySpan<bool> source)
     {
         unsafe
@@ -412,37 +377,8 @@
         }
     }
 
-    // dotcover disable
-    //NOSONAR
-    // [Pure]
-    // [MethodImpl(CompilerResources.MethodImplOptions)]
-    // internal static int PackInt32Internal_AdvSimd(this ReadOnlySpan<bool> source)
-    // {
-    //     unsafe
-    //     {
-    //         fixed (bool* pSource = source)
-    //         {
-    //             Vector128<ulong> vector1 = AdvSimd.LoadVector128((byte*)pSource).CorrectBoolean().AsUInt64();
-    //             Vector128<ulong> vector2 = AdvSimd.LoadVector128((byte*)(pSource + 16)).CorrectBoolean().AsUInt64();
-    //
-    //             Vector128<ulong> calc1 = IntrinsicUtility.Multiply(IntegerPackingMagicV128, vector1);
-    //             Vector128<ulong> calc2 = IntrinsicUtility.Multiply(IntegerPackingMagicV128, vector2);
-    //
-    //             calc1 = AdvSimd.ShiftRightLogical(calc1, 56);
-    //             calc2 = AdvSimd.ShiftRightLogical(calc2, 56);
-    //
-    //             Vector128<ulong> shift1 = AdvSimd.ShiftLogical(calc1, Vector128.Create(0, 8));
-    //             Vector128<ulong> shift2 = AdvSimd.ShiftLogical(calc2, Vector128.Create(16, 24));
-    //
-    //             return (int)(shift1.GetElement(0) | shift1.GetElement(1) | shift2.GetElement(0) | shift2.GetElement(1));
-    //         }
-    //     }
-    // }
-    //NOSONAR
-    // dotcover enable
-
-    [Pure]
-    [MethodImpl(CompilerResources.MaxOptimization)]
+    [Pure]
+    [MethodImpl(CompilerResources.MethodImplOptions)]
     internal static int PackInt32Internal_Avx2(this ReadOnlySpan<bool> source)
     {
         unsafe
@@ -467,7 +403,7 @@
     }
 
     [Pure]
-    [MethodImpl(CompilerResources.MaxOptimization)]
+    [MethodImpl(CompilerResources.MethodImplOptions)]
     internal static int PackInt32Internal_Sse2(this ReadOnlySpan<bool> source)
     {
         unsafe
@@ -494,45 +430,4 @@
             }
         }
     }
-
-<<<<<<< HEAD
-// #if NET5_0_OR_GREATER
-//     // dotcover disable
-//     //NOSONAR
-//     [Pure]
-//     [MethodImpl(CompilerResources.MethodImplOptions)]
-//     internal static byte PackByteInternal_AdvSimd(this ReadOnlySpan<bool> source)
-//     {
-//         unsafe
-//         {
-//             fixed (bool* pSource = source)
-//             {
-//                 Vector64<byte> load = AdvSimd.LoadVector64((byte*)pSource);
-//                 return unchecked((byte)(IntegerPackingMagic * load.CorrectBoolean().AsUInt64().GetElement(0) >> 56));
-//             }
-//         }
-//     }
-//     //NOSONAR
-//     // dotcover enable
-// #endif
-#endif
-=======
-    // dotcover disable
-    //NOSONAR
-    [Pure]
-    [MethodImpl(CompilerResources.MethodImplOptions)]
-    internal static byte PackByteInternal_AdvSimd(this ReadOnlySpan<bool> source)
-    {
-        unsafe
-        {
-            fixed (bool* pSource = source)
-            {
-                Vector64<byte> load = AdvSimd.LoadVector64((byte*)pSource);
-                return unchecked((byte)(IntegerPackingMagic * load.CorrectBoolean().AsUInt64().GetElement(0) >> 56));
-            }
-        }
-    }
-    //NOSONAR
-    // dotcover enable
->>>>>>> d5c63feb
 }