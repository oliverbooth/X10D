# Changelog

All notable changes to this project will be documented in this file.

The format is based on [Keep a Changelog](https://keepachangelog.com/en/1.0.0/),
and this project adheres to [Semantic Versioning](https://semver.org/spec/v2.0.0.html).

<<<<<<< HEAD
## 4.0.0 - [Unreleased]

### Added

- X10D: Added extension methods for `DateOnly`, for parity with `DateTime` and `DateTimeOffset`.
- X10D: Added math-related extension methods for `BigInteger`.
- X10D: Added `Span<T>.Replace(T, T)`.
- X10D: Added `CountDigits` for integer types.
- X10D: Added `IEnumerable<T>.Except(T)`.
- X10D: Added `Progress<T>.OnProgressChanged([T])`.
- X10D: Added `TextWriter.WriteNoAlloc(int[, ReadOnlySpan<char>[, IFormatProvider]])`.
- X10D: Added `TextWriter.WriteNoAlloc(uint[, ReadOnlySpan<char>[, IFormatProvider]])`.
- X10D: Added `TextWriter.WriteNoAlloc(long[, ReadOnlySpan<char>[, IFormatProvider]])`.
- X10D: Added `TextWriter.WriteNoAlloc(ulong[, ReadOnlySpan<char>[, IFormatProvider]])`.
- X10D: Added `TextWriter.WriteLineNoAlloc(int[, ReadOnlySpan<char>[, IFormatProvider]])`.
- X10D: Added `TextWriter.WriteLineNoAlloc(uint[, ReadOnlySpan<char>[, IFormatProvider]])`.
- X10D: Added `TextWriter.WriteLineNoAlloc(long[, ReadOnlySpan<char>[, IFormatProvider]])`.
- X10D: Added `TextWriter.WriteLineNoAlloc(ulong[, ReadOnlySpan<char>[, IFormatProvider]])`.
- X10D: Added `string.ConcatIf`.
- X10D.Unity: Added `RaycastHit.GetComponent` and `RaycastHit.TryGetComponent`.
- X10D.Unity: Added `DebugUtility.DrawFunction`, and `DebugUtility.DrawUnjoinedPolyhedron` on which it relies.

### Changed

- X10D: DateTime.Age(DateTime) and DateTimeOffset.Age(DateTimeOffset) parameter renamed from asOf to referenceDate.

### Removed

- X10D: Removed `IEnumerable<T>.ConcatOne` - this functionality already exists with `Append`.
=======
## [3.3.1] - 2023-08-21

### Fixed

- X10D.Hosting: Fixed `AddHostedSingleton` not accepting an interface as the service type.
>>>>>>> 71a9c787

## [3.3.0] - 2023-08-21

### Added

- X10D.Hosting: Added support for service/implementation registration with `AddHostedSingleton`.

## [3.2.2] - 2023-06-05

### Added

- X10D.DSharpPlus: Added support for new usernames. See https://discord.com/blog/usernames

## 3.2.1 - 2023-06-05

ERRONEOUS RELEASE.

## [3.2.0] - 2023-04-03

### Added

- Added new library X10D.DSharpPlus.
- Added new library X10D.Hosting.
- Added .NET 7 target.
- X10D: Added `IntrinsicExtensions` and `IntrinsicUtility` which offer methods for vectors in `System.Runtime.Instrinsics`. (#70)
- X10D: Added `MathUtility.Bias(float, float)` and `MathUtility.Bias(double, double)`.
- X10D: Added `MathUtility.ExponentialDecay(float, float, float)` and `MathUtility.ExponentialDecay(double, double, double)`.
- X10D: Added `MathUtility.InverseLerp(float, float, float)` and `MathUtility.InverseLerp(double, double, double)`.
- X10D: Added `MathUtility.Pulse(float, float, float)` and `MathUtility.Pulse(double, double, double)`.
- X10D: Added `MathUtility.Sawtooth(float)` and `MathUtility.Sawtooth(double)`.
- X10D: Added `MathUtility.ScaleRange(float, float, float, float, float)`
  and `MathUtility.ScaleRange(double, double, double, double, double)`
- X10D: Added `MathUtility.Sigmoid(float)` and `MathUtility.Sigmoid(double)`.
- X10D: Added `MathUtility.SmoothStep(float, float, float)` and `MathUtility.SmoothStep(double, double, double)`.
- X10D: Added `Circle`, `CircleF`, `Cuboid`, `Ellipse`, `EllipseF`, `Line3D`, `Line`, `LineF`, `Polygon`, `PolygonF`, `Polyhedron`,
  and `Sphere`, to complement System.Drawing structs such as `Point` and `Rectangle`.
- X10D: Added `Color.Deconstruct()` - with optional alpha parameter.
- X10D: Added `Color.GetClosestConsoleColor()`.
- X10D: Added `DateTime.GetIso8601WeekOfYear()` and `DateTimeOffset.GetIso8601WeekOfYear()`.
- X10D: Added `DirectoryInfo.Clear()`.
- X10D: Added `double.LinearToGamma([gamma])` and `float.LinearToGamma([gamma])`. (#60)
- X10D: Added `double.GammaToLinear([gamma])` and `float.GammaToLinear([gamma])`. (#60)
- X10D: Added `GreatestCommonFactor` for built-in integer types.
- X10D: Added `IEnumerable<T>.ConcatOne(T)`.
- X10D: Added `IEnumerable<T>.CountWhereNot(Func<T, bool>)`.
- X10D: Added `IEnumerable<T>.FirstWhereNot(Func<T, bool>)`.
- X10D: Added `IEnumerable<T>.FirstWhereNotOrDefault(Func<T, bool>)`.
- X10D: Added `IEnumerable<T>.LastWhereNot(Func<T, bool>)`.
- X10D: Added `IEnumerable<T>.LastWhereNotOrDefault(Func<T, bool>)`.
- X10D: Added `IEnumerable<T>.MinMax()` and `IEnumerable<T>.MinMaxBy()`. (#72)
- X10D: Added `IEnumerable<T>.WhereNot(Func<T, bool>)`.
- X10D: Added `IEnumerable<T>.WhereNotNull()`.
- X10D: Added `IEnumerable<string>.Grep(string[, bool])`.
- X10D: Added `IList<T>.RemoveRange(Range)`.
- X10D: Added `IList<T>.Swap(IList<T>)`. (#62)
- X10D: Added `IReadOnlyList<T>.IndexOf(T[, int[, int]])`.
- X10D: Added `IReadOnlyList<T>.Slice(int[, int]])`.
- X10D: Added `LowestCommonMultiple` for built-in integer types.
- X10D: Added `Wrap(T[, T])` for built-in numeric types. (#60)
- X10D: Added `Nullable<T>.TryGetValue(out T)`. (#61)
- X10D: Added `Point.IsOnLine(LineF)`, `Point.IsOnLine(PointF, PointF)`, and `Point.IsOnLine(Vector2, Vector2)`.
- X10D: Added `PointF.IsOnLine(LineF)`, `PointF.IsOnLine(PointF, PointF)`, and `PointF.IsOnLine(Vector2, Vector2)`.
- X10D: Added `Point.ToSize()`.
- X10D: Added `Point.ToSizeF()`.
- X10D: Added `Point.ToVector2()`.
- X10D: Added `PointF.Round([float])`.
- X10D: Added `PointF.ToSizeF()`.
- X10D: Added `PointF.ToVector2()` for .NET < 6.
- X10D: Added `PopCount()` for built-in integer types.
- X10D: Added `Quaternion.ToAxisAngle(out float, out float)`.
- X10D: Added `Quaternion.ToVector3()`.
- X10D: Added `Random.NextFrom(Span<T>)` and `Random.NextFrom(ReadOnlySpan<T>)`.
- X10D: Added `ReadOnlySpan<char>.CountSubstring(char)`.
- X10D: Added `ReadOnlySpan<char>.CountSubstring(ReadOnlySpan<char>[, StringComparison])`.
- X10D: Added `ReadOnlySpan<char>.ToTimeSpan()`.
- X10D: Added `ReadOnlySpan<T>.Split(T)`.
- X10D: Added `ReadOnlySpan<T>.Split(ReadOnlySpan<T>)`.
- X10D: Added `RoundUpToPowerOf2()` for built-in integer types.
- X10D: Added `Saturate()` for built-in floating-point types.
- X10D: Added `Size.ToPoint()`.
- X10D: Added `Size.ToPointF()`.
- X10D: Added `Size.ToVector2()`.
- X10D: Added `Span<char>.CountSubstring(char)`.
- X10D: Added `Span<char>.CountSubstring(Span<char>[, StringComparison])`.
- X10D: Added `Span<T>.Split(T)`.
- X10D: Added `Span<T>.Split(Span<T>)`.
- X10D: Added `string.CountSubstring(char)`.
- X10D: Added `string.CountSubstring(string[, StringComparison])`.
- X10D: Added `string.EnsureStartsWith()` and `string.EnsureEndsWith()`.
- X10D: Added `string.IsEmpty()`.
- X10D: Added `string.IsWhiteSpace()`.
- X10D: Added `string.IsNullOrEmpty()`.
- X10D: Added `string.IsNullOrWhiteSpace()`.
- X10D: Added `TextReader.EnumerateLines()` and `TextReader.EnumerateLinesAsync()`.
- X10D: Added `TimeSpan.TryParse(ReadOnlySpan<char>, out TimeSpan)`.
- X10D: Added `Quaternion.Multiply(Vector3)` - this functions as an equivalent to Unity's `Quaternion * Vector3` operator.
- X10D: Added `Vector2.Deconstruct()`.
- X10D: Added `Vector2.IsOnLine(LineF)`, `Vector2.IsOnLine(PointF, PointF)`, and `Vector2.IsOnLine(Vector2, Vector2)`.
- X10D: Added `Vector2.Round([float])`.
- X10D: Added `Vector2.ToPointF()`.
- X10D: Added `Vector2.ToSizeF()`.
- X10D: Added `Vector3.Deconstruct()`.
- X10D: Added `Vector3.Round([float])`.
- X10D: Added `Vector4.Deconstruct()`.
- X10D: Added `Vector4.Round([float])`.
- X10D: `ComplexSqrt` is now exposed for all frameworks.
- X10D.Unity: Added `DebugUtility`, which mimics `UnityEngine.Debug` while offering more useful primitive drawing methods.
- X10D.Unity: Added `System.Drawing.Color.ToUnityColor()`.
- X10D.Unity: Added `System.Drawing.Color.ToUnityColor32()`.
- X10D.Unity: Added `Color.Deconstruct()` - with optional alpha parameter.
- X10D.Unity: Added `Color.GetClosestConsoleColor()`.
- X10D.Unity: Added `Color.ToSystemDrawingColor()`.
- X10D.Unity: Added `Color32.Deconstruct()` - with optional alpha parameter.
- X10D.Unity: Added `Color32.GetClosestConsoleColor()`.
- X10D.Unity: Added `Color32.ToSystemDrawingColor()`.
- X10D.Unity: Added `Point.ToUnityVector2()`.
- X10D.Unity: Added `Point.ToUnityVector2Int()`.
- X10D.Unity: Added `PointF.ToUnityVector2()`.
- X10D.Unity: Added `Rect.ToSystemRectangleF()`.
- X10D.Unity: Added `RectInt.ToSystemRectangle()`.
- X10D.Unity: Added `RectInt.ToSystemRectangleF()`.
- X10D.Unity: Added `Rectangle.ToUnityRect()`.
- X10D.Unity: Added `Rectangle.ToUnityRectInt()`.
- X10D.Unity: Added `RectangleF.ToUnityRect()`.
- X10D.Unity: Added `Size.ToUnityVector2()`.
- X10D.Unity: Added `Size.ToUnityVector2Int()`.
- X10D.Unity: Added `SizeF.ToUnityVector2()`.
- X10D.Unity: Added `Vector2.Deconstruct()`.
- X10D.Unity: Added `Vector2.IsOnLine(LineF)`, `Vector2.IsOnLine(PointF, PointF)`, and `Vector2.IsOnLine(Vector2, Vector2)`.
- X10D.Unity: Added `Vector2Int.IsOnLine(LineF)`, `Vector2Int.IsOnLine(PointF, PointF)`, `Vector2Int.IsOnLine(Vector2, Vector2)`,
  and `Vector2Int.IsOnLine(Vector2Int, Vector2Int)`.
- X10D.Unity: Added `Vector2.Round([float])`.
- X10D.Unity: Added `Vector2.ToSystemPointF()`.
- X10D.Unity: Added `Vector2.ToSystemSizeF()`.
- X10D.Unity: Added `Vector2Int.Deconstruct()`.
- X10D.Unity: Added `Vector2Int.ToSystemPoint()`.
- X10D.Unity: Added `Vector2Int.ToSystemSize()`.
- X10D.Unity: Added `Vector2Int.ToSystemVector()`.
- X10D.Unity: Added `Vector2Int.WithX()`.
- X10D.Unity: Added `Vector2Int.WithY()`.
- X10D.Unity: Added `Vector3.Deconstruct()`.
- X10D.Unity: Added `Vector3.Round([float])`.
- X10D.Unity: Added `Vector3Int.Deconstruct()`.
- X10D.Unity: Added `Vector3Int.ToSystemVector()`.
- X10D.Unity: Added `Vector3Int.WithX()`.
- X10D.Unity: Added `Vector3Int.WithY()`.
- X10D.Unity: Added `Vector3Int.WithZ()`.
- X10D.Unity: Added `Vector4.Deconstruct()`.
- X10D.Unity: Added `Vector4.Round([float])`
- X10D.Unity: Added `WaitForFrames` yield instruction.
- X10D.Unity: Added `WaitForKeyDown` yield instruction.
- X10D.Unity: Added `WaitForKeyUp` yield instruction.
- X10D.Unity: Added `WaitForSecondsNoAlloc` yield instruction.
- X10D.Unity: Added `WaitForSecondsRealtimeNoAlloc` yield instruction.
- X10D.Unity: Added `WaitForTimeSpanNoAlloc` yield instruction.
- X10D.Unity: Added `WaitForTimeSpanRealtimeNoAlloc` yield instruction.

### Fixed

- X10D: `T[].Clear` will now correctly clear the specified range of elements by
  using the [GetOffsetAndLength](https://learn.microsoft.com/en-us/dotnet/api/system.range.getoffsetandlength?view=net-7.0)
  method.
- X10D: `Stream.ReadSingle(Endianness)` now returns a float instead of a double.
- X10D: Fixed `Stream.ReadDouble(Endianness)`, `Stream.ReadSingle(Endianness)`, `Stream.WriteDouble(double, Endianness)`,
  `Stream.WriteSingle(float, Endianness)` writing and reading the wrong endianness.

### Changed

- X10D: Performance for integer `Unpack` has been dramatically improved using vector parallelization. (#70)
- X10D: Performance for `MemberInfo.HasCustomAttribute` has been improved. (#70)
- X10D: Performance for `Rune.Repeat` has been improved. (#70)
- X10D: `TimeSpanParser.TryParse` now accepts a nullable string, and returns false if this input is null or empty.
- X10D.Unity: `Singleton<T>` now caches instance where possible.
- X10D.Unity: Conversions between equivalent structures in `System.Numerics` and `UnityEngine` now make use of "unsafe"
  reinterpretation, rather than constructing new instances. (#70)

## [3.1.0] - 2022-05-13

### Added

- Reintroduced Unity support
- X10D: Added `Color.Inverted()`. (#54)
- X10D: Added `Color.WithA()`. (#55)
- X10D: Added `Color.WithB()`. (#55)
- X10D: Added `Color.WithG()`. (#55)
- X10D: Added `Color.WithR()`. (#55)
- X10D: Added `ICollection<T>.ClearAndDisposeAll()`.
- X10D: Added `ICollection<T>.ClearAndDisposeAllAsync()`.
- X10D: Added `IEnumerable<T>.For()`. (#50)
- X10D: Added `IEnumerable<T>.ForEach()`. (#50)
- X10D: Added `IEnumerable<T>.DisposeAll()`.
- X10D: Added `IEnumerable<T>.DisposeAllAsync()`.
- X10D: Added `char.IsEmoji`.
- X10D: Added `ReadOnlySpan<T>.Count(Predicate<T>)`.
- X10D: Added `Rune.IsEmoji`.
- X10D: Added `Span<T>.Count(Predicate<T>)`.
- X10D: Added `string.IsEmoji`.
- X10D: Added `Vector2.WithX()`. (#56)
- X10D: Added `Vector2.WithY()`. (#56)
- X10D: Added `Vector3.WithX()`. (#56)
- X10D: Added `Vector3.WithY()`. (#56)
- X10D: Added `Vector3.WithZ()`. (#56)
- X10D: Added `Vector4.WithX()`. (#56)
- X10D: Added `Vector4.WithY()`. (#56)
- X10D: Added `Vector4.WithZ()`. (#56)
- X10D: Added `Vector4.WithW()`. (#56)
- X10D.Unity: Added `Singleton<T>` class.
- X10D.Unity: Added `Color.Inverted()`. (#54)
- X10D.Unity: Added `Color.WithA()`. (#55)
- X10D.Unity: Added `Color.WithB()`. (#55)
- X10D.Unity: Added `Color.WithG()`. (#55)
- X10D.Unity: Added `Color.WithR()`. (#55)
- X10D.Unity: Added `Color32.Inverted()`. (#54)
- X10D.Unity: Added `Color32.WithA()`. (#55)
- X10D.Unity: Added `Color32.WithB()`. (#55)
- X10D.Unity: Added `Color32.WithG()`. (#55)
- X10D.Unity: Added `Color32.WithR()`. (#55)
- X10D.Unity: Added `Component.GetComponentsInChildrenOnly<T>()`.
- X10D.Unity: Added `GameObject.GetComponentsInChildrenOnly<T>()`.
- X10D.Unity: Added `GameObject.LookAt(GameObject[, Vector3])`.
- X10D.Unity: Added `GameObject.LookAt(Transform[, Vector3])`.
- X10D.Unity: Added `GameObject.LookAt(Vector3[, Vector3])`.
- X10D.Unity: Added `GameObject.SetLayerRecursively(int)`. (#57)
- X10D.Unity: Added `GameObject.SetParent(GameObject[, bool])`.
- X10D.Unity: Added `GameObject.SetParent(Transform[, bool])`.
- X10D.Unity: Added `System.Numerics.Quaternion.ToUnityQuaternion()`.
- X10D.Unity: Added `Quaternion.ToSystemQuaternion()`.
- X10D.Unity: Added `Random.NextColorArgb()`.
- X10D.Unity: Added `Random.NextColor32Argb()`.
- X10D.Unity: Added `Random.NextColorRgb()`.
- X10D.Unity: Added `Random.NextColor32Rgb()`.
- X10D.Unity: Added `Random.NextRotation()`.
- X10D.Unity: Added `Random.NextRotationUniform()`.
- X10D.Unity: Added `Random.NextUnitVector2()`.
- X10D.Unity: Added `Random.NextUnitVector3()`.
- X10D.Unity: Added `Transform.LookAt(GameObject[, Vector3])`.
- X10D.Unity: Added `Transform.SetParent(GameObject[, bool])`.
- X10D.Unity: Added `System.Numerics.Vector2.ToUnityVector()`.
- X10D.Unity: Added `System.Numerics.Vector3.ToUnityVector()`.
- X10D.Unity: Added `System.Numerics.Vector4.ToUnityVector()`.
- X10D.Unity: Added `Vector2.ToSystemVector()`.
- X10D.Unity: Added `Vector3.ToSystemVector()`.
- X10D.Unity: Added `Vector4.ToSystemVector()`.
- X10D.Unity: Added `Vector2.WithX()`. (#56)
- X10D.Unity: Added `Vector2.WithY()`. (#56)
- X10D.Unity: Added `Vector3.WithX()`. (#56)
- X10D.Unity: Added `Vector3.WithY()`. (#56)
- X10D.Unity: Added `Vector3.WithZ()`. (#56)
- X10D.Unity: Added `Vector4.WithX()`. (#56)
- X10D.Unity: Added `Vector4.WithY()`. (#56)
- X10D.Unity: Added `Vector4.WithZ()`. (#56)
- X10D.Unity: Added `Vector4.WithW()`. (#56)

## [3.0.0] - 2022-04-30

In the midst of writing these release notes, I may have missed some important changes. If you notice an API change that is not
documented here,
please [open an issue](https://github.com/oliverbooth/X10D/issues)!

### Added

- Added `T.AsArrayValue()`.
- Added `T.AsEnumerableValue()`.
- Added `T.RepeatValue(int)`.
- Added `T.ToJson([JsonSerializerOptions])`.
- Added `string.FromJson([JsonSerializerOptions])`.
- Added `T[].AsReadOnly()`.
- Added `T[].Clear([Range])` and `T[].Clear(int, int)`.
- Added `DateTime.IsLeapYear()`.
- Added `DateTimeOffset.IsLeapYear()`.
- Added `Endianness` enum.
- Added `FileInfo.GetHash<T>()`.
- Added `FileInfo.TryWriteHash<T>(Span<byte>, out int)`.
- Added `IComparable<T>.Clamp(T, T)` - this supersedes `Clamp` defined for hard-coded numeric types. (#24)
- Added `IComparable<T1>.GreaterThan(T2)`. (#22)
- Added `IComparable<T1>.GreaterThanOrEqualTo(T2)`. (#22)
- Added `IComparable<T1>.LessThan(T2)`. (#22)
- Added `IComparable<T1>.LessThanOrEqualTo(T2)`. (#22)
- Added `IComparable<T1>.Max(T)`. (#23)
- Added `IComparable<T1>.Min(T)`. (#23)
- Added `IDictionary<TKey, TValue>.AddOrUpdate()`
- Added `IEnumerable<TSource>.Product()` and `IEnumerable<TSource>.Product<TResult>(Func<TSource>, TResult)` for all built-in
  numeric types, computing the product of all (optionally transformed) elements.
- Added `IList<T>.Fill(T)` and `IList<T>.Fill(T, int, int)`.
- Added `IPAddress.IsIPv4()` and `IPAddress.IsIPv6()`.
- Added `IReadOnlyList<byte>.Pack8Bit()`.
- Added `IReadOnlyList<byte>.Pack16Bit()`.
- Added `IReadOnlyList<byte>.Pack32Bit()`.
- Added `IReadOnlyList<byte>.Pack64Bit()`.
- Added `MemberInfo.HasCustomAttribute<T>()` and `MemberInfo.HasCustomAttribute(Type)`.
- Added `defaultValue` overload for `MemberInfo.SelectFromCustomAttribute<TAttr, TReturn>()`.
- Added `Random.Next<T>()` (returns a random field from a specified enum type).
- Added `Random.NextByte([byte[, byte]])`.
- Added `Random.NextColorArgb()`, returning a random color in RGB space, including random alpha.
- Added `Random.NextColorRgb()`, returning a random color in RGB space with alpha 255.
- Added `Random.NextDouble(double[, double])`.
- Added `Random.NextInt16([short[, short]])`.
- Added `Random.NextSingle(float[, float])`. (#34)
- Added `Random.NextUnitVector2()`.
- Added `Random.NextUnitVector3()`.
- Added `Random.NextRotation()`.
- Added `Rune.Repeat(int)`.
- Added `byte.IsEven()`.
- Added `byte.IsOdd()`.
- Added `byte.IsPrime()`.
- Added `byte.UnpackBits()`.
- Added `byte.RangeTo(byte)`, `byte.RangeTo(short)`, `byte.RangeTo(int)`, and `byte.RangeTo(long)`.
- Added `int.Mod(int)`.
- Added `int.RangeTo(int)`, and `int.RangeTo(long)`.
- Added `int.UnpackBits()`.
- Added `long.Mod(long)`.
- Added `long.RangeTo(long)`.
- Added `long.UnpackBits()`.
- Added `sbyte.IsEven()`.
- Added `sbyte.IsOdd()`.
- Added `sbyte.IsPrime()`.
- Added `sbyte.Mod(sbyte)`.
- Added `short.IsEven()`.
- Added `short.IsOdd()`.
- Added `short.Mod(short)`.
- Added `short.RangeTo(short)`, `short.RangeTo(int)`, and `short.RangeTo(long)`.
- Added `short.UnpackBits()`.
- Added `string.IsPalindrome()`.
- Added `Stream.GetHash<T>()`.
- Added `Stream.TryWriteHash<T>(Span<byte>, out int)`.
- Added `Stream.ReadInt16([Endian])`.
- Added `Stream.ReadInt32([Endian])`.
- Added `Stream.ReadInt64([Endian])`.
- Added `Stream.ReadUInt16([Endian])`.
- Added `Stream.ReadUInt32([Endian])`.
- Added `Stream.ReadUInt64([Endian])`.
- Added `Stream.Write(short, [Endian])`.
- Added `Stream.Write(int, [Endian])`.
- Added `Stream.Write(long, [Endian])`.
- Added `Stream.Write(ushort, [Endian])`.
- Added `Stream.Write(uint, [Endian])`.
- Added `Stream.Write(ulong, [Endian])`.
- Added `TimeSpan.Ago()`.
- Added `TimeSpan.FromNow()`.
- Added `TimeSpanParser.TryParse` which supersedes `TimeSpanParser.Parse`.
- Added `Sqrt()` and `ComplexSqrt()` for all built-in decimal types.
- Added `All()` and `Any()` for `Span<T>` and `ReadOnlySpan<T>`, mimicking the corresponding methods in `System.Linq`.
- Added `Sign()` for built-in numeric types. For unsigned types, this never returns -1.
- Added `Type.Implements<T>()` and `Type.Implements(Type)`. (#25)
- Added `Type.Inherits<T>()` and `Type.Inherits(Type)`. (#25)
- Added `DigitalRoot` function for built-in integer types.
- Added `Factorial` function for built-in integer types.
- Added `HostToNetworkOrder` and `NetworkToHostOrder` for `short`, `int`, and `long`.
- Added `IsLeapYear` function for `DateTime` and `DateTimeOffset`, as well as built-in numeric types.
- Added `MultiplicativePersistence` function for built-in integer types.
- Added `RotateLeft` and `RotateRight` for built-in integer types.
- Added trigonometric functions for built-in numeric types,
  including `Acos()`, `Asin()`, `Atan()`, `Atan2()`, `Cos()`, `Sin()`, `Tan()` (#49)
- Added time-related extension methods for built-in numeric types,
  including `Milliseconds()`, `Seconds()`, `Minutes()`, `Hours()`, `Days()`, and `Weeks()`. `Ticks()` is also available, but only
  for integers; not floating point.
- Added `StringBuilderReader` (inheriting `TextReader`) which allows reading from a `StringBuilder` without consuming the
  underlying string.
- Added extension methods for `System.Decimal`.

### Changed

- Updated to .NET 6. (#45)
- Methods defined to accept `byte[]` have been changed accept `IReadOnlyList<byte>`.
- Extension methods are now defined in appropriate child namespaces to reduce the risk of name collisions. (#7)
- `char[].Random(int)`, `char[].Random(int, int)`, `IEnumerable<char>.Random(int)`, and `IEnumerable<char>.Random(int, int)` have
  been redefined as `Random.NextString(IReadOnlyList<char>, int)`.
- `IComparable<T>.Between(T, T)` has been redefined as `IComparable<T1>.Between(T2, T3, [InclusiveOptions])` to allow comparison
  of disparate yet comparable types, and also offers inclusivity options.
- `DateTime` extensions now wrap `DateTimeOffset` extensions.
- `DateTime.ToUnixTimestamp([bool])` has been redefined as `DateTime.ToUnixTimeMilliseconds()` and `DateTime.ToUnixTimeSeconds()`.
- `Dictionary<T1, T2>.ToGetParameters()`, `IDictionary<T1, T2>.ToGetParameters()`,
  and `IReadOnlyDictionary<T1, T2>.ToGetParameters()`, has been redefined as `IEnumerable<KeyValuePair<T1, T2>>.ToGetParameters()`.
- `Dictionary<T1, T2>.ToConnectionString()`, `IDictionary<T1, T2>.ToConnectionString()`,
  and `IReadOnlyDictionary<T1, T2>.ToConnectionString()`, has been redefined
  as `IEnumerable<KeyValuePair<T1, T2>>.ToConnectionString()`.
- `IList<T>.OneOf([Random])` and `IEnumerable<T>.OneOf([Random])` have been redefined as `Random.NextFrom<T>(IEnumerable<T>)` to
  fall in line with the naming convention of `System.Random`. (#21)
- `IList<T>.Shuffle([Random])` now uses a Fisher-Yates shuffle implementation.
- `IList<T>.Shuffle([Random])` has been repurposed to shuffle the list in place, rather than returning a new enumerable.
    - `IEnumerable<T>.Shuffle([Random])` has been renamed to `IEnumerable<T>.Shuffled([Random])` to avoid confusion
      with `IList<T>.Shuffle([Random])`.
- `Random.CoinToss()` has been redefined as `Random.NextBoolean()` to fall in line with the naming convention of `System.Random`.
- `Random.OneOf<T>(T[])` and `Random.OneOf<T>(IList<T>)` have been redefined as `Random.NextFrom<T>(IEnumerable<T>)` to fall in
  line with the naming convention of `System.Random`.
- `Enum.Next([bool])` and `Enum.Previous([bool])` have been redefined.
  as `Enum.Next()`, `Enum.Previous()`, `Enum.NextUnchecked()`, `Enum.PreviousUnchecked()`. The `Unchecked` variants of these
  methods do not perform index validation, and will throw `IndexOutOfRangeException` when attempting to access an invalid index.
  The checked variants will perform a modulo to wrap the index.
- Seperated `string.WithAlternative(string, [bool])` to `string.WithEmptyAlternative(string)`
  and `string.WithWhiteSpaceAlternative(string)`.
- `string.AsNullIfEmpty()` and `string.AsNullIfWhiteSpace()` now accept a nullable `string`.
- `IEnumerable<byte>.GetString([Encoding])` has been renamed to `IReadOnlyList<byte>.ToString` and its `Encoding` parameter has
  been made non-optional.
- Fixed a bug where `IEnumerable<KeyValuePair<K,V>>.ToConnectionString()` would not sanitize types with custom `ToString()`
  implementation. (#20)
  Renamed `string.Random(int[, Random])` to `string.Randomize(int[, Random])`.
- Redefined `char[].Random(int)`, `char[].Random(int, Random)`, `IEnumerable<char>.Random(int)`,
  and `IEnumerable<char>.Random(int, Random)`, as `Random.NextString(IReadOnlyList<char>, int)`.
- Improved performance for:
    - `string.IsLower()`
    - `string.IsUpper()`
    - `string.Reverse()`
    - `TimeSpanParser`

### Removed

- Indefinitely suspended Unity support, until such a time that Unity can be updated to a newer version of .NET.
  See: https://forum.unity.com/threads/unity-future-net-development-status.1092205/
- Removed `bool.And(bool)`.
- Removed `bool.NAnd(bool)`.
- Removed `bool.NOr(bool)`.
- Removed `bool.Not(bool)`.
- Removed `bool.Or(bool)`.
- Removed `bool.ToByte()`.
- Removed `bool.ToInt16()`.
- Removed `bool.ToInt64()`.
- Removed `bool.XNOr()`.
- Removed `bool.XOr()`.
- Removed `IConvertible.To<T>([IFormatProvider])`. (#13)
- Removed `IConvertible.ToOrDefault<T>([IFormatProvider])`. (#13)
- Removed `IConvertible.ToOrDefault<T>(out T, [IFormatProvider])`. (#13)
- Removed `IConvertible.ToOrNull<T>([IFormatProvider])`. (#13)
- Removed `IConvertible.ToOrNull<T>(out T, [IFormatProvider])`. (#13)
- Removed `IConvertible.ToOrOther<T>(T, [IFormatProvider])`. (#13)
- Removed `IConvertible.ToOrOther<T>(out T, T, [IFormatProvider])`. (#13)
- Removed `IEnumerable<T>.Split(int)` - this functionality is now provided by .NET in the form of the `Chunk` method.
  See: https://docs.microsoft.com/en-us/dotnet/api/system.linq.enumerable.chunk?view=net-6.0.
- Removed `MemberInfo.GetDefaultValue()` (use `SelectFromCustomAttribute()` instead).
- Removed `MemberInfo.GetDescription()` (use `SelectFromCustomAttribute()` instead).
- Removed `int.ToBoolean()`.
- Removed `long.ToBoolean()`.
- Removed `short.ToBoolean()`.
- Removed `uint.ToBoolean()`.
- Removed `ushort.ToBoolean()`.
- Removed `ulong.ToBoolean()`.
- Removed `WaitHandle.WaitOneAsync()`. For suspensions of execution during asynchronous operations, favour `TaskCompletionSource`
  or `TaskCompletionSource<T>`.
  See: https://docs.microsoft.com/en-us/dotnet/api/system.threading.tasks.taskcompletionsource?view=net-6.0
  and https://docs.microsoft.com/en-us/dotnet/api/system.threading.tasks.taskcompletionsource-1?view=net-6.0

## [2.6.0] - 2020-10-20

### Added

- Add `string.AsNullIfEmpty()`.
    - Returns the current string, or `null` if the current string is null or empty.
- Add `string.AsNullIfWhiteSpace()`.
    - Returns the current string, or `null` if the current string is null, empty, or consists of only whitespace.
- Add `string.Reverse()`.
    - Reverses the current string.
- Add `string.WithAlternative()`.
    - Returns the current string, or an alternative value if the current string is null or empty, or optionally if the current
      string consists of only whitespace.

### Changed

- n/a

### Removed

- n/a

## [2.5.0] - 2020-07-15

### Added

- `WaitHandle.WaitOneAsync()`.
    - Wraps `WaitHandle.WaitOne` as a `Task`.
- Add support for Unity 2019.4.3f1.
    - Add `GameObject.LookAt(GameObject)`.
        - Rotates the Transform on the current GameObject so that it faces the Transform on another GameObject.
    - Add `GameObject.LookAt(Transform)`.
        - Rotates the Transform on the current GameObject so that it faces another transform.
    - Add `Transform.LookAt(GameObject)`
        - Rotates the current Transform so that it faces the Transform on another GameObject.
    - Add `Vector3.Round([float])`.
        - Returns a rounded Vector3 by calling `float.Round()` on each component.
    - Add `Vector3.WithX(float)`.
        - Returns a Vector3 with a new X component value.
    - Add `Vector3.WithY(float)`.
        - Returns a Vector3 with a new Y component value.
    - Add `Vector3.WithZ(float)`.
        - Returns a Vector3 with a new Z component value.
    - Add `Vector3.WithXY(float, float)`.
        - Returns a Vector3 with new X and Y component values.
    - Add `Vector3.WithXZ(float, float)`.
        - Returns a Vector3 with new X and Z component values.
    - Add `Vector3.WithYZ(float, float)`.
        - Returns a Vector3 with new Y and Z component values.
    - Add `BetterBehavior` (experimental wrapper over `MonoBehaviour`).

### Changed

- n/a

### Removed

- n/a

## [2.2.0] - 2020-04-21

### Added

- Add `string.ChangeEncoding(Encoding, Encoding)`.
    - Converts this string from one encoding to another.
- Add `string.IsLower()`.
    - Determines if all alpha characters in this string are considered lowercase.
- Add `string.IsUpper()`.
    - Determines if all alpha characters in this string are considered uppercase.

- Various extension methods with regards to reflection:
    - `GetDefaultValue` and `GetDefaultValue<T>` - gets the value stored in the member's `DefaultValue` attribute.
    - `GetDescription`- gets the value stored in the member's `Description` attribute.
    - `SelectFromCustomAttribute<T1, T2>` - Internally calls `GetCustomAttribute<T1>` and passes it to a `Func<T1, T2>` so that
      specific members may be selected.

### Changed

- n/a

### Removed

- n/a

## [2.1.0] - 2020-04-18

### Added

- Add `bool bool.And(bool)`.
    - Performs logical AND.
- Add `bool bool.Or(bool)`.
    - Performs logical OR.
- Add `bool bool.Not(bool)`.
    - Performs logical NOT.
- Add `bool bool.XOr(bool)`.
    - Performs Logical XOR.
- Add `bool bool.NAnd(bool)`.
    - Performs logical NAND.
- Add `bool bool.NOr(bool)`.
    - Performs logical NOR.
- Add `bool bool.XNOr(bool)`.
    - Performs logical XNOR.
- Add `byte bool.ToByte()`.
    - 1 if `true`, 0 otherwise.
- Add `short bool.ToInt16()`.
    - 1 if `true`, 0 otherwise.
- Add `long bool.ToInt64()`.
    - 1 if `true`, 0 otherwise.

### Changed

- n/a

### Removed

- n/a

## [2.0.0] - 2020-04-18

### Added

- Add `IEnumerable<T>.Split(int)`.
    - Performs the same operation as the previously defined `IEnumerable<byte>.Chunkify(int)`, except now accepts any type `T`.

### Changed

- Fix `DateTime.Last(DayOfWeek)` implementation.
    - Now returns the correct date/time for a given day of the week.

### Removed

- Remove `IEnumerable<byte>.Chunkify(int)`.
    - Replaced by a method of the same behaviour `IEnumerable<T>.Split(int)`.

## Earlier versions

Earlier versions of this package are undocumented and unlisted from package results.

[unreleased]: https://github.com/oliverbooth/X10D/compare/v3.3.1...main
[3.3.1]: https://github.com/oliverbooth/X10D/releases/tag/v3.3.1
[3.3.0]: https://github.com/oliverbooth/X10D/releases/tag/v3.3.0
[3.2.2]: https://github.com/oliverbooth/X10D/releases/tag/v3.2.2
[3.2.0]: https://github.com/oliverbooth/X10D/releases/tag/v3.2.0
[3.1.0]: https://github.com/oliverbooth/X10D/releases/tag/v3.1.0
[3.0.0]: https://github.com/oliverbooth/X10D/releases/tag/v3.0.0
[2.6.0]: https://github.com/oliverbooth/X10D/releases/tag/2.6.0
[2.5.0]: https://github.com/oliverbooth/X10D/releases/tag/2.5.0
[2.2.0]: https://github.com/oliverbooth/X10D/releases/tag/2.2.0
[2.1.0]: https://github.com/oliverbooth/X10D/releases/tag/2.1.0
[2.0.0]: https://github.com/oliverbooth/X10D/releases/tag/2.0.0<|MERGE_RESOLUTION|>--- conflicted
+++ resolved
@@ -5,7 +5,6 @@
 The format is based on [Keep a Changelog](https://keepachangelog.com/en/1.0.0/),
 and this project adheres to [Semantic Versioning](https://semver.org/spec/v2.0.0.html).
 
-<<<<<<< HEAD
 ## 4.0.0 - [Unreleased]
 
 ### Added
@@ -35,13 +34,12 @@
 ### Removed
 
 - X10D: Removed `IEnumerable<T>.ConcatOne` - this functionality already exists with `Append`.
-=======
+
 ## [3.3.1] - 2023-08-21
 
 ### Fixed
 
 - X10D.Hosting: Fixed `AddHostedSingleton` not accepting an interface as the service type.
->>>>>>> 71a9c787
 
 ## [3.3.0] - 2023-08-21
 
